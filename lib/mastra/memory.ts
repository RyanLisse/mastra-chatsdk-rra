// lib/mastra/memory.ts
<<<<<<< HEAD
// Only import server-only in actual server environments (not in Playwright tests)
if (
  typeof window === 'undefined' &&
  process.env.PLAYWRIGHT !== 'true' &&
  process.env.NODE_ENV !== 'test'
) {
  require('server-only');
=======
// Only import server-only in actual server environments (not in tests)
// Skip server-only import entirely in test/Playwright environments
const isTestEnvironment = process.env.NODE_ENV === 'test' || process.env.PLAYWRIGHT === 'true';
const isClientSide = typeof window !== 'undefined';

if (!isTestEnvironment && !isClientSide) {
  try {
    require('server-only');
  } catch (error) {
    // Silently ignore server-only import errors in edge cases
  }
>>>>>>> 26cc8e7d
}

import { config } from 'dotenv';
import { sql } from 'drizzle-orm';
import type { Message } from 'ai';
import { DatabaseConnectionManager } from '../db/connection-manager';

// Load environment variables for tests and local development
// In test environment, prioritize .env.test, then .env.local, then .env
if (process.env.NODE_ENV === 'test' || process.env.PLAYWRIGHT === 'false') {
  config({ path: '.env.test' });
}
config({ path: '.env.local' });
if (
  !process.env.POSTGRES_URL ||
  process.env.POSTGRES_URL.includes('your-test-postgres-url-here')
) {
  config({ path: '.env' });
}

// Database connection management
const CONNECTION_NAME = 'mastra-memory';

// Get database connection using connection manager
function getDatabase() {
  if (!process.env.POSTGRES_URL) {
    throw new Error('POSTGRES_URL environment variable is not set');
  }
  if (process.env.POSTGRES_URL.includes('your-test-postgres-url-here')) {
    throw new Error(
      'POSTGRES_URL is still set to placeholder value. Please configure your database connection.',
    );
  }

  const { db } = DatabaseConnectionManager.getConnection(CONNECTION_NAME, {
    url: process.env.POSTGRES_URL,
    max: 10,
    idle_timeout: 20,
    max_lifetime: 1800,
    prepare: false,
  });

  return db;
}

/**
 * Cleanup function to properly close database connections
 * Should be called during application shutdown or test teardown
 */
export async function cleanupMemoryConnections(): Promise<void> {
  await DatabaseConnectionManager.closeConnection(CONNECTION_NAME);
}

/**
 * Health check function to test database connectivity
 */
export async function testMemoryConnection(): Promise<boolean> {
  return await DatabaseConnectionManager.testConnection(CONNECTION_NAME);
}

interface MemoryConfig {
  sessionId: string;
}

interface AddMessageConfig extends MemoryConfig {
  message: Message;
}

/**
 * PostgreSQL-based memory provider for storing chat sessions
 * Implements persistent storage for multi-turn conversations
 */
// biome-ignore lint/complexity/noStaticOnlyClass: This class provides a clean API interface for memory operations
export class PostgresMemory {
  /**
   * Retrieves conversation history for a given session
   * @param sessionId - Unique identifier for the chat session
   * @returns Array of messages in chronological order
   */
  static async getHistory({ sessionId }: MemoryConfig): Promise<Message[]> {
    try {
      const db = getDatabase();
      const result = await db.execute(sql`
        SELECT message FROM chat_sessions
        WHERE session_id = ${sessionId}
        ORDER BY created_at ASC
      `);

      return result.map((row) => row.message as Message);
    } catch (error) {
      console.error('Error retrieving chat history:', error);
      throw new Error(`Failed to retrieve history for session ${sessionId}`);
    }
  }

  /**
   * Adds a new message to the conversation history
   * @param sessionId - Unique identifier for the chat session
   * @param message - Message object to store (must include id, role, content)
   */
  static async addMessage({
    sessionId,
    message,
  }: AddMessageConfig): Promise<void> {
    // Validate message structure first, before try-catch
    if (
      !message.id ||
      !message.role ||
      message.content === undefined ||
      message.content === null
    ) {
      throw new Error('Message must have id, role, and content properties');
    }

    try {
      const db = getDatabase();
      await db.execute(sql`
        INSERT INTO chat_sessions (session_id, message)
        VALUES (${sessionId}, ${JSON.stringify(message)})
      `);
    } catch (error) {
      console.error('Error adding message to chat history:', error);
      throw new Error(`Failed to add message to session ${sessionId}`);
    }
  }

  /**
   * Clears all messages for a given session (useful for testing)
   * @param sessionId - Unique identifier for the chat session
   */
  static async clearSession({ sessionId }: MemoryConfig): Promise<void> {
    try {
      const db = getDatabase();
      await db.execute(sql`
        DELETE FROM chat_sessions
        WHERE session_id = ${sessionId}
      `);
    } catch (error) {
      console.error('Error clearing chat session:', error);
      throw new Error(`Failed to clear session ${sessionId}`);
    }
  }
}<|MERGE_RESOLUTION|>--- conflicted
+++ resolved
@@ -1,13 +1,4 @@
 // lib/mastra/memory.ts
-<<<<<<< HEAD
-// Only import server-only in actual server environments (not in Playwright tests)
-if (
-  typeof window === 'undefined' &&
-  process.env.PLAYWRIGHT !== 'true' &&
-  process.env.NODE_ENV !== 'test'
-) {
-  require('server-only');
-=======
 // Only import server-only in actual server environments (not in tests)
 // Skip server-only import entirely in test/Playwright environments
 const isTestEnvironment = process.env.NODE_ENV === 'test' || process.env.PLAYWRIGHT === 'true';
@@ -19,7 +10,6 @@
   } catch (error) {
     // Silently ignore server-only import errors in edge cases
   }
->>>>>>> 26cc8e7d
 }
 
 import { config } from 'dotenv';
