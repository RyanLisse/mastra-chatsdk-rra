/**
 * Centralized database connection management for the application
 *
 * This module provides a unified approach to managing PostgreSQL connections
 * across different parts of the application with proper pooling and cleanup.
 */

<<<<<<< HEAD
// Only import server-only in actual server environments (not in Playwright tests)
// Skip server-only for Playwright tests completely
if (
  typeof window === 'undefined' &&
  process.env.PLAYWRIGHT !== 'true' &&
  process.env.NODE_ENV !== 'test'
) {
  try {
    require('server-only');
  } catch (e) {
    // Ignore if server-only fails to load in test environments
=======
// Only import server-only in actual server environments (not in tests)
// Skip server-only import entirely in test/Playwright environments
const isTestEnvironment = process.env.NODE_ENV === 'test' || process.env.PLAYWRIGHT === 'true';
const isClientSide = typeof window !== 'undefined';

if (!isTestEnvironment && !isClientSide) {
  try {
    require('server-only');
  } catch (error) {
    // Silently ignore server-only import errors in edge cases
>>>>>>> 26cc8e7d
  }
}

import { drizzle } from 'drizzle-orm/postgres-js';
import postgres from 'postgres';
import { sql } from 'drizzle-orm';
import type { PostgresJsDatabase } from 'drizzle-orm/postgres-js';

export interface ConnectionConfig {
  url: string;
  max?: number;
  idle_timeout?: number;
  max_lifetime?: number;
  prepare?: boolean;
  debug?: boolean;
  onnotice?: () => void;
}

// biome-ignore lint/complexity/noStaticOnlyClass: Connection manager singleton pattern
export class DatabaseConnectionManager {
  private static instances: Map<
    string,
    {
      db: PostgresJsDatabase;
      connection: postgres.Sql;
      config: ConnectionConfig;
    }
  > = new Map();

  /**
   * Get or create a database connection with the specified configuration
   */
  static getConnection(
    name: string,
    config: ConnectionConfig,
  ): {
    db: PostgresJsDatabase;
    connection: postgres.Sql;
  } {
    const existing = DatabaseConnectionManager.instances.get(name);
    if (existing) {
      return { db: existing.db, connection: existing.connection };
    }

    // Create new connection with pooling settings
    const connection = postgres(config.url, {
      max: config.max || 10,
      idle_timeout: config.idle_timeout || 20,
      max_lifetime: config.max_lifetime || 1800,
      prepare: config.prepare !== undefined ? config.prepare : false,
      debug: config.debug || false,
      onnotice: config.onnotice || (() => {}),
    });

    const db = drizzle(connection);

    DatabaseConnectionManager.instances.set(name, { db, connection, config });

    return { db, connection };
  }

  /**
   * Test connectivity for a specific connection
   */
  static async testConnection(name: string): Promise<boolean> {
    const instance = DatabaseConnectionManager.instances.get(name);
    if (!instance) {
      return false;
    }

    try {
      await instance.db.execute(sql`SELECT 1`);
      return true;
    } catch (error) {
      console.error(`Database connection test failed for ${name}:`, error);
      return false;
    }
  }

  /**
   * Close a specific connection
   */
  static async closeConnection(name: string): Promise<void> {
    const instance = DatabaseConnectionManager.instances.get(name);
    if (!instance) {
      return;
    }

    try {
      await instance.connection.end();
    } catch (error) {
      console.error(`Error closing connection ${name}:`, error);
    } finally {
      DatabaseConnectionManager.instances.delete(name);
    }
  }

  /**
   * Close all connections
   */
  static async closeAllConnections(): Promise<void> {
    const closePromises = Array.from(
      DatabaseConnectionManager.instances.keys(),
    ).map((name) => DatabaseConnectionManager.closeConnection(name));

    await Promise.all(closePromises);
  }

  /**
   * Get statistics about active connections
   */
  static getConnectionStats(): {
    activeConnections: number;
    connectionNames: string[];
  } {
    return {
      activeConnections: DatabaseConnectionManager.instances.size,
      connectionNames: Array.from(DatabaseConnectionManager.instances.keys()),
    };
  }

  /**
   * Force cleanup all connections (useful for emergency cleanup)
   */
  static async forceCleanup(): Promise<void> {
    const forceClosePromises = Array.from(
      DatabaseConnectionManager.instances.entries(),
    ).map(async ([name, instance]) => {
      try {
        await instance.connection.end({ timeout: 5 });
      } catch (error) {
        console.error(`Error during force cleanup of ${name}:`, error);
      }
    });

    await Promise.all(forceClosePromises);
    DatabaseConnectionManager.instances.clear();
  }

  /**
   * Health check for all connections
   */
  static async healthCheck(): Promise<{
    healthy: string[];
    unhealthy: string[];
  }> {
    const results = await Promise.allSettled(
      Array.from(DatabaseConnectionManager.instances.keys()).map(
        async (name) => ({
          name,
          healthy: await DatabaseConnectionManager.testConnection(name),
        }),
      ),
    );

    const healthy: string[] = [];
    const unhealthy: string[] = [];

    results.forEach((result) => {
      if (result.status === 'fulfilled') {
        if (result.value.healthy) {
          healthy.push(result.value.name);
        } else {
          unhealthy.push(result.value.name);
        }
      } else {
        // If the promise was rejected, consider it unhealthy
        unhealthy.push('unknown');
      }
    });

    return { healthy, unhealthy };
  }
}

/**
 * Convenience function to cleanup all database connections
 * Should be called during application shutdown or test teardown
 */
export async function cleanupAllDatabaseConnections(): Promise<void> {
  await DatabaseConnectionManager.closeAllConnections();
}

/**
 * Force cleanup all database connections
 * Should be used for emergency cleanup scenarios
 */
export async function forceCleanupAllDatabaseConnections(): Promise<void> {
  await DatabaseConnectionManager.forceCleanup();
}<|MERGE_RESOLUTION|>--- conflicted
+++ resolved
@@ -5,19 +5,6 @@
  * across different parts of the application with proper pooling and cleanup.
  */
 
-<<<<<<< HEAD
-// Only import server-only in actual server environments (not in Playwright tests)
-// Skip server-only for Playwright tests completely
-if (
-  typeof window === 'undefined' &&
-  process.env.PLAYWRIGHT !== 'true' &&
-  process.env.NODE_ENV !== 'test'
-) {
-  try {
-    require('server-only');
-  } catch (e) {
-    // Ignore if server-only fails to load in test environments
-=======
 // Only import server-only in actual server environments (not in tests)
 // Skip server-only import entirely in test/Playwright environments
 const isTestEnvironment = process.env.NODE_ENV === 'test' || process.env.PLAYWRIGHT === 'true';
@@ -28,7 +15,6 @@
     require('server-only');
   } catch (error) {
     // Silently ignore server-only import errors in edge cases
->>>>>>> 26cc8e7d
   }
 }
 
